from flask import Flask
from flask_cors import CORS
from flask_jwt_extended import JWTManager
from app.config import Config
from app.database import init_db


def create_app(config_class=Config):
    app = Flask(__name__)
    app.config.from_object(config_class)
    
    # Initialize extensions with specific CORS settings
    CORS(app, resources={r"/api/*": {"origins": "*"}}, supports_credentials=True)
    jwt = JWTManager(app)
    
    # Initialize database
    init_db(app)
    
    # Import here to avoid circular imports
    from app.api.routes.auth import jwt_blocklist, auth_bp
    from app.api.routes.main import main_bp
    from app.api.routes.plaid import plaid_bp
<<<<<<< HEAD
    from app.api.routes.chatbot import chatbot_bp
=======
    from app.api.routes.settings import settings_bp
>>>>>>> 7ba1c60c
    
    # JWT token callbacks
    @jwt.token_in_blocklist_loader
    def check_if_token_in_blocklist(jwt_header, jwt_payload):
        """Check if the token is in the blocklist."""
        jti = jwt_payload["jti"]
        return jti in jwt_blocklist
    
    @jwt.expired_token_loader
    def expired_token_callback(jwt_header, jwt_payload):
        """Handle expired token."""
        return {"message": "The token has expired", "error": "token_expired"}, 401
    
    @jwt.invalid_token_loader
    def invalid_token_callback(error):
        """Handle invalid token."""
        return {"message": "Signature verification failed", "error": "invalid_token"}, 401
    
    @jwt.unauthorized_loader
    def missing_token_callback(error):
        """Handle missing token."""
        return {"message": "Request does not contain an access token", "error": "authorization_required"}, 401
    
    @jwt.revoked_token_loader
    def revoked_token_callback(jwt_header, jwt_payload):
        """Handle revoked token."""
        return {"message": "The token has been revoked", "error": "token_revoked"}, 401
    
    # Register blueprints
    app.register_blueprint(auth_bp, url_prefix='/api/auth')
    app.register_blueprint(main_bp, url_prefix='/api')
    app.register_blueprint(plaid_bp, url_prefix='/api/plaid')
<<<<<<< HEAD
    app.register_blueprint(chatbot_bp, url_prefix='/api/chatbot')
=======
    app.register_blueprint(settings_bp, url_prefix='/api/settings')
>>>>>>> 7ba1c60c
    
    return app <|MERGE_RESOLUTION|>--- conflicted
+++ resolved
@@ -20,11 +20,8 @@
     from app.api.routes.auth import jwt_blocklist, auth_bp
     from app.api.routes.main import main_bp
     from app.api.routes.plaid import plaid_bp
-<<<<<<< HEAD
     from app.api.routes.chatbot import chatbot_bp
-=======
     from app.api.routes.settings import settings_bp
->>>>>>> 7ba1c60c
     
     # JWT token callbacks
     @jwt.token_in_blocklist_loader
@@ -57,10 +54,7 @@
     app.register_blueprint(auth_bp, url_prefix='/api/auth')
     app.register_blueprint(main_bp, url_prefix='/api')
     app.register_blueprint(plaid_bp, url_prefix='/api/plaid')
-<<<<<<< HEAD
     app.register_blueprint(chatbot_bp, url_prefix='/api/chatbot')
-=======
     app.register_blueprint(settings_bp, url_prefix='/api/settings')
->>>>>>> 7ba1c60c
     
     return app 