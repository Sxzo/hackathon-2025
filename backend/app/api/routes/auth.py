from flask import Blueprint, request, jsonify, current_app
import os
from twilio.rest import Client
from flask_jwt_extended import (
    create_access_token, 
    create_refresh_token, 
    jwt_required, 
    get_jwt_identity,
    get_jwt
)
from datetime import datetime, timezone
from functools import wraps
import re
from app.database import get_users_collection
from pymongo.collection import Collection
import jwt

auth_bp = Blueprint('auth', __name__)

IS_DEVELOPMENT = False
# In-memory blocklist for revoked tokens
# In a production environment, this should be stored in Redis or a database
jwt_blocklist = set()

# Mock verification functions for development mode
def mock_send_verification(phone_number):
    """Mock function to simulate sending a verification code in development mode."""
    print(f"MOCK: Sending verification code to {phone_number}")
    return {
        'status': 'pending',
        'to': phone_number
    }

def mock_check_verification(phone_number, code):
    """Mock function to simulate checking a verification code in development mode."""
    print(f"MOCK: Checking verification code {code} for {phone_number}")
    # In development mode, any code is valid
    return {
        'status': 'approved',
        'to': phone_number
    }

# Twilio credentials should be stored in environment variables
TWILIO_ACCOUNT_SID = os.environ.get('TWILIO_ACCOUNT_SID')
TWILIO_AUTH_TOKEN = os.environ.get('TWILIO_AUTH_TOKEN')
TWILIO_VERIFY_SERVICE_SID = os.environ.get('TWILIO_VERIFY_SERVICE_SID')

# Initialize Twilio client
twilio_client = Client(TWILIO_ACCOUNT_SID, TWILIO_AUTH_TOKEN) if TWILIO_ACCOUNT_SID and TWILIO_AUTH_TOKEN else None

<<<<<<< HEAD
=======
# Initialize MongoDB client
MONGO_URI = os.environ.get('MONGO_URI')
mongo_client = MongoClient(MONGO_URI)
db = mongo_client.finn_ai
users_collection = db.users

default_settings = {
    'timezone': 'America/New_York',  # This will be overridden by user input
    'notification_time': '09:00',
    'model': 'gpt-4',
    'temperature': 0.7,
    'financial_weekly_summary': True,
    'financial_weekly_summary_time': '09:00',
    'stock_weekly_summary': True,
    'stock_weekly_summary_time': '09:00',
}

>>>>>>> 81190218
def generate_jwt_token(phone_number):
    """Generate JWT tokens for authentication."""
    # Create access token with phone number as identity
    access_token = create_access_token(identity=phone_number)
    
    # Create refresh token
    refresh_token = create_refresh_token(identity=phone_number)
    
    return {
        'access_token': access_token,
        'refresh_token': refresh_token,
        'token_type': 'Bearer'
    }

def get_users_collection_safely():
    """Get the users collection with error handling."""
    return get_users_collection()

@auth_bp.route('/send-verification', methods=['POST'])
def send_verification():
    """Send a verification code to the user's phone number."""
    data = request.get_json()
    
    if not data or 'phone_number' not in data:
        return jsonify({'error': 'Phone number is required'}), 400
    
    phone_number = data['phone_number']
    print(f"Original phone number: {phone_number}")
    
    # Validate phone number format
    if not phone_number.startswith('+'):
        # Remove all non-digit characters using Python's re module
        phone_number = '+1' + re.sub(r'\D', '', phone_number)
    
    print(f"Formatted phone number: {phone_number}")
    
    try:
        # Check if this is a signup request (has first_name and last_name)
        is_signup = 'first_name' in data and 'last_name' in data
        print(f"Is signup request: {is_signup}")
        
        # Check if user exists
        print("Checking if user exists")
            
        # Check if Twilio is properly configured
        if not twilio_client and not IS_DEVELOPMENT:
            print("WARNING: Twilio client is not initialized")
            return jsonify({'error': 'Twilio configuration error'}), 500
            
        if not TWILIO_VERIFY_SERVICE_SID and not IS_DEVELOPMENT:
            print("WARNING: TWILIO_VERIFY_SERVICE_SID is not set")
            return jsonify({'error': 'Twilio service SID not configured'}), 500
        
        try:
            users_collection = get_users_collection_safely()
            existing_user = users_collection.find_one({'phone_number': phone_number})
            print(f"Existing user: {existing_user}")
        except Exception as db_error:
            print(f"Database error: {str(db_error)}")
            return jsonify({'error': f'Database error: {str(db_error)}'}), 500
        
        # For signup: fail if user exists
        if is_signup and existing_user:
            return jsonify({'error': 'A user with this phone number already exists'}), 400
            
        # For login: fail if user doesn't exist
        if not is_signup and not existing_user:
            return jsonify({'error': 'No account found with this phone number'}), 404
        
        # Send verification code
        verification_status = 'pending'
        
        if IS_DEVELOPMENT:
            # Use mock verification in development
            verification = mock_send_verification(phone_number)
            verification_status = verification['status']
        else:
            # Use Twilio in production
            try:
                print(f"Sending verification to {phone_number} using service SID: {TWILIO_VERIFY_SERVICE_SID}")
                verification = twilio_client.verify.v2.services(TWILIO_VERIFY_SERVICE_SID) \
                    .verifications.create(to=phone_number, channel='sms')
                
                print(f"Verification status: {verification.status}")
                verification_status = verification.status
            except Exception as twilio_error:
                print(f"Twilio error: {str(twilio_error)}")
                return jsonify({'error': f'Twilio error: {str(twilio_error)}'}), 500
        
        if verification_status != 'pending':
            return jsonify({'error': f'Failed to send verification code. Status: {verification_status}'}), 500
        
        return jsonify({
            'message': 'Verification code sent successfully',
            'status': 'pending'
        })
    
    except Exception as e:
        print(f"Unexpected error: {str(e)}")
        return jsonify({'error': f'Failed to send verification: {str(e)}'}), 500

@auth_bp.route('/verify-code', methods=['POST'])
def verify_code():
    """Verify the code sent to the user and return a JWT if valid."""
    data = request.get_json()
    
    if not data or 'phone_number' not in data or 'code' not in data:
        return jsonify({'error': 'Phone number and verification code are required'}), 400
    
    phone_number = data['phone_number']
    print(f"Original phone number for verification: {phone_number}")
    
    # Validate phone number format
    if not phone_number.startswith('+'):
        # Remove all non-digit characters using Python's re module
        phone_number = '+1' + re.sub(r'\D', '', phone_number)
    
    print(f"Formatted phone number for verification: {phone_number}")
    
    code = data['code']
    is_signup = 'first_name' in data and 'last_name' in data
    
    try:
        # Check if Twilio is properly configured
        if not twilio_client and not IS_DEVELOPMENT:
            print("WARNING: Twilio client is not initialized")
            return jsonify({'error': 'Twilio configuration error'}), 500
            
        if not TWILIO_VERIFY_SERVICE_SID and not IS_DEVELOPMENT:
            print("WARNING: TWILIO_VERIFY_SERVICE_SID is not set")
            return jsonify({'error': 'Twilio service SID not configured'}), 500
    
        # Check if user exists for signup
        if is_signup:
            try:
                users_collection = get_users_collection_safely()
                existing_user = users_collection.find_one({'phone_number': phone_number})
                if existing_user:
                    return jsonify({'error': 'A user with this phone number already exists'}), 400
            except Exception as db_error:
                print(f"Database error: {str(db_error)}")
                return jsonify({'error': f'Database error: {str(db_error)}'}), 500

        # Verify the code
        verification_status = 'approved'
        
        if IS_DEVELOPMENT:
            # Use mock verification in development
            verification = mock_check_verification(phone_number, code)
            verification_status = verification['status']
        else:
            # Use Twilio in production
            try:
                print(f"Verifying code for {phone_number} using service SID: {TWILIO_VERIFY_SERVICE_SID}")
                verification = twilio_client.verify.v2.services(TWILIO_VERIFY_SERVICE_SID) \
                    .verification_checks.create(to=phone_number, code=code)
                
                print(f"Verification check status: {verification.status}")
                verification_status = verification.status
            except Exception as twilio_error:
                print(f"Twilio error during verification: {str(twilio_error)}")
                return jsonify({'error': f'Twilio error: {str(twilio_error)}'}), 500
            
        if verification_status == 'approved':
            if is_signup:
                # Update default settings with user's timezone if provided
                user_settings = default_settings.copy()
                if 'timezone' in data:
                    user_settings['timezone'] = data['timezone']

                # Create new user
                new_user = {
                    'phone_number': phone_number,
                    'first_name': data['first_name'],
                    'last_name': data['last_name'],
                    'timezone': data['timezone'],
                    'status': 'verified',
                    'created_at': datetime.now(timezone.utc),
<<<<<<< HEAD
                    'plaid_connected': False
=======
                    'settings': user_settings
>>>>>>> 81190218
                }
                
                try:
                    users_collection = get_users_collection_safely()
                    users_collection.insert_one(new_user)
                    user_data = new_user
                except Exception as db_error:
                    print(f"Database error during user creation: {str(db_error)}")
                    return jsonify({'error': f'Database error: {str(db_error)}'}), 500
            else:
                # Get existing user data
                try:
                    users_collection = get_users_collection_safely()
                    user_data = users_collection.find_one({'phone_number': phone_number})
                    if not user_data:
                        return jsonify({'error': 'User not found after verification'}), 404
                except Exception as db_error:
                    print(f"Database error retrieving user: {str(db_error)}")
                    return jsonify({'error': f'Database error: {str(db_error)}'}), 500
            
            # Generate JWT token
            tokens = generate_jwt_token(phone_number)
            
            # Add plaid_enabled flag for frontend
            return jsonify({
                'message': 'Verification successful',
                'authenticated': True,
                'tokens': tokens,
                'phone_number': phone_number,
                'first_name': user_data['first_name'],
                'last_name': user_data['last_name'],
                'plaid_enabled': True,
                'plaid_connected': user_data.get('plaid_connected', False),
                'next_step': 'link_bank_account'
            })
        else:
            return jsonify({
                'message': 'Invalid verification code',
                'authenticated': False,
                'status': 'failed',
                'error': verification_status
            }), 401
            
    except Exception as e:
<<<<<<< HEAD
        print(f"Unexpected error during verification: {str(e)}")
        return jsonify({'error': f'Failed to verify code: {str(e)}'}), 500
=======
        return jsonify({'error': f'Verification failed: {str(e)}'}), 500
>>>>>>> 81190218

# Example of a protected route using flask_jwt_extended
@auth_bp.route('/protected', methods=['GET'])
@jwt_required()
def protected_route():
    """Example of a protected route that requires authentication."""
    # Get the identity from the JWT token
    current_user = get_jwt_identity()
    
    return jsonify({
        'message': 'This is a protected route',
        'phone_number': current_user
    })

# Route to refresh tokens
@auth_bp.route('/refresh', methods=['POST'])
@jwt_required(refresh=True)
def refresh():
    """Refresh the access token using a valid refresh token."""
    current_user = get_jwt_identity()
    new_access_token = create_access_token(identity=current_user)
    
    return jsonify({
        'access_token': new_access_token,
        'token_type': 'Bearer'
    })

# Route to logout (revoke token)
@auth_bp.route('/logout', methods=['DELETE'])
@jwt_required()
def logout():
    """Revoke the current access token."""
    jti = get_jwt()["jti"]
    jwt_blocklist.add(jti)
    return jsonify(message="Successfully logged out"), 200

# Route to logout from all devices (revoke all tokens)
@auth_bp.route('/logout-all', methods=['DELETE'])
@jwt_required()
def logout_all():
    """Revoke all tokens for the current user."""
    # In a real application, you would query the database for all tokens
    # belonging to the current user and add them to the blocklist
    current_user = get_jwt_identity()
    # For demonstration, we're just revoking the current token
    jti = get_jwt()["jti"]
    jwt_blocklist.add(jti)
    return jsonify(message=f"Successfully logged out from all devices for {current_user}"), 200

@auth_bp.route('/signup', methods=['POST'])
def signup():
    """Register a new user."""
    data = request.get_json()
    
    if not data or 'phone_number' not in data or 'first_name' not in data or 'last_name' not in data:
        return jsonify({'error': 'Phone number and name are required'}), 400
    
    phone_number = data['phone_number']
    first_name = data['first_name']
    last_name = data['last_name']
    
    print(f"Signup request for: {first_name} {last_name}, phone: {phone_number}")
    
    # Validate phone number format
    if not phone_number.startswith('+'):
        # Remove all non-digit characters using Python's re module
        phone_number = '+1' + re.sub(r'\D', '', phone_number)
    
    print(f"Formatted phone number for signup: {phone_number}")
    
    try:
        # Check if Twilio is properly configured
        if not twilio_client and not IS_DEVELOPMENT:
            print("WARNING: Twilio client is not initialized")
            return jsonify({'error': 'Twilio configuration error'}), 500
            
        if not TWILIO_VERIFY_SERVICE_SID and not IS_DEVELOPMENT:
            print("WARNING: TWILIO_VERIFY_SERVICE_SID is not set")
            return jsonify({'error': 'Twilio service SID not configured'}), 500
        
        # Check if user already exists
        try:
            users_collection = get_users_collection_safely()
            existing_user = users_collection.find_one({'phone_number': phone_number})
            if existing_user:
                print(f"User with phone {phone_number} already exists")
                return jsonify({'error': 'A user with this phone number already exists'}), 400
        except Exception as db_error:
            print(f"Database error checking existing user: {str(db_error)}")
            return jsonify({'error': f'Database error: {str(db_error)}'}), 500
        
        # Send verification code
        verification_status = 'pending'
        
        if IS_DEVELOPMENT:
            # Use mock verification in development
            verification = mock_send_verification(phone_number)
            verification_status = verification['status']
        else:
            # Use Twilio in production
            try:
                print(f"Sending verification to {phone_number} for signup using service SID: {TWILIO_VERIFY_SERVICE_SID}")
                verification = twilio_client.verify.v2.services(TWILIO_VERIFY_SERVICE_SID) \
                    .verifications.create(to=phone_number, channel='sms')
                
                print(f"Signup verification status: {verification.status}")
                verification_status = verification.status
            except Exception as twilio_error:
                print(f"Twilio error during signup: {str(twilio_error)}")
                return jsonify({'error': f'Twilio error: {str(twilio_error)}'}), 500
        
        if verification_status != 'pending':
            return jsonify({'error': f'Failed to send verification code. Status: {verification_status}'}), 500
        
        return jsonify({
            'message': 'Verification code sent successfully',
            'status': 'pending'
        })
    
    except Exception as e:
        print(f"Unexpected error during signup: {str(e)}")
        return jsonify({'error': f'Failed to send verification: {str(e)}'}), 500

@auth_bp.route('/refresh-token', methods=['POST'])
def refresh_token():
    """Refresh the JWT token."""
    data = request.get_json()
    
    if not data or 'refresh_token' not in data:
        return jsonify({'error': 'Refresh token is required'}), 400
    
    refresh_token = data['refresh_token']
    
    try:
        # Verify the refresh token
        payload = jwt.decode(refresh_token, current_app.config['JWT_SECRET_KEY'], algorithms=['HS256'])
        phone_number = payload['sub']
        
        # Check if user exists
        try:
            users_collection = get_users_collection_safely()
            user = users_collection.find_one({'phone_number': phone_number})
            if not user:
                return jsonify({'error': 'User not found'}), 404
        except Exception as db_error:
            print(f"Database error: {str(db_error)}")
            return jsonify({'error': f'Database error: {str(db_error)}'}), 500
        
        # Generate new tokens
        tokens = generate_jwt_token(phone_number)
        
        return jsonify({
            'message': 'Token refreshed successfully',
            'tokens': tokens
        })
    
    except jwt.ExpiredSignatureError:
        return jsonify({'error': 'Refresh token has expired'}), 401
    except jwt.InvalidTokenError:
        return jsonify({'error': 'Invalid refresh token'}), 401
    except Exception as e:
        return jsonify({'error': f'Failed to refresh token: {str(e)}'}), 500

@auth_bp.route('/user-info', methods=['GET'])
@jwt_required()
def get_user_info():
    """Get the user's information."""
    phone_number = get_jwt_identity()
    
    try:
        # Get user data
        try:
            users_collection = get_users_collection_safely()
            user = users_collection.find_one({'phone_number': phone_number})
            if not user:
                return jsonify({'error': 'User not found'}), 404
        except Exception as db_error:
            print(f"Database error: {str(db_error)}")
            return jsonify({'error': f'Database error: {str(db_error)}'}), 500
        
        # Convert ObjectId to string for JSON serialization
        user['_id'] = str(user['_id'])
        
        # Remove sensitive data
        if 'password' in user:
            del user['password']
        
        return jsonify({
            'user': user
        })
    
    except Exception as e:
        return jsonify({'error': f'Failed to get user info: {str(e)}'}), 500 <|MERGE_RESOLUTION|>--- conflicted
+++ resolved
@@ -48,14 +48,6 @@
 # Initialize Twilio client
 twilio_client = Client(TWILIO_ACCOUNT_SID, TWILIO_AUTH_TOKEN) if TWILIO_ACCOUNT_SID and TWILIO_AUTH_TOKEN else None
 
-<<<<<<< HEAD
-=======
-# Initialize MongoDB client
-MONGO_URI = os.environ.get('MONGO_URI')
-mongo_client = MongoClient(MONGO_URI)
-db = mongo_client.finn_ai
-users_collection = db.users
-
 default_settings = {
     'timezone': 'America/New_York',  # This will be overridden by user input
     'notification_time': '09:00',
@@ -67,7 +59,6 @@
     'stock_weekly_summary_time': '09:00',
 }
 
->>>>>>> 81190218
 def generate_jwt_token(phone_number):
     """Generate JWT tokens for authentication."""
     # Create access token with phone number as identity
@@ -246,11 +237,8 @@
                     'timezone': data['timezone'],
                     'status': 'verified',
                     'created_at': datetime.now(timezone.utc),
-<<<<<<< HEAD
-                    'plaid_connected': False
-=======
+                    'plaid_connected': False #Remove?
                     'settings': user_settings
->>>>>>> 81190218
                 }
                 
                 try:
@@ -295,12 +283,8 @@
             }), 401
             
     except Exception as e:
-<<<<<<< HEAD
         print(f"Unexpected error during verification: {str(e)}")
         return jsonify({'error': f'Failed to verify code: {str(e)}'}), 500
-=======
-        return jsonify({'error': f'Verification failed: {str(e)}'}), 500
->>>>>>> 81190218
 
 # Example of a protected route using flask_jwt_extended
 @auth_bp.route('/protected', methods=['GET'])
