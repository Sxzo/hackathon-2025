--- conflicted
+++ resolved
@@ -140,13 +140,8 @@
                 'authenticated': True,
                 'tokens': tokens,
                 'phone_number': phone_number,
-<<<<<<< HEAD
-                'plaid_enabled': True,  # Flag to indicate Plaid integration is available
-                'next_step': 'link_bank_account'  # Suggest next step to client
-=======
                 'first_name': user_data['first_name'],
                 'last_name': user_data['last_name']
->>>>>>> 79a2167e
             })
         else:
             return jsonify({
