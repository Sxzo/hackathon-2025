--- conflicted
+++ resolved
@@ -3,12 +3,9 @@
 import { useAuth } from '../context/AuthContext';
 import { FiArrowRight, FiPhone, FiLock, FiUser } from 'react-icons/fi';
 import { Link } from 'react-router-dom';
-<<<<<<< HEAD
 import PlaidLinkModal from '../components/PlaidLinkModal';
 import { exchangePublicTokenSignup } from '../services/plaidService';
-=======
 import CustomDropdown from '../components/CustomDropdown';
->>>>>>> 81190218
 
 const API_URL = 'http://localhost:5001/api';
 
