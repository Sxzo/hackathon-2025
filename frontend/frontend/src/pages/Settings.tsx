--- conflicted
+++ resolved
@@ -448,8 +448,10 @@
                 <CustomDropdown
                   label="AI Model"
                   options={[
-                    { value: 'gpt4', label: 'GPT-4' },
-                    { value: 'gpt3.5', label: 'GPT-3.5' }
+                    { value: 'gpt-4', label: 'GPT 4' },
+                    { value: 'gpt-4o-mini', label: 'GPT 4o mini' },
+                    { value: 'gpt-4o', label: 'GPT 4o' },
+                    { value: 'gpt-3.5-turbo', label: 'GPT 3.5 turbo' }
                   ]}
                   value={selectedModel}
                   onChange={setSelectedModel}
@@ -486,45 +488,11 @@
             <div className="lg:col-span-3">
               <BankAccountStatus />
             </div>
-
-<<<<<<< HEAD
-            <div className="space-y-6">
-              <CustomDropdown
-                label="AI Model"
-                options={[
-                  { value: 'gpt-4', label: 'GPT 4' },
-                  { value: 'gpt-4o-mini', label: 'GPT 4o mini' },
-                  { value: 'gpt-4o', label: 'GPT 4o' },
-                  { value: 'gpt-3.5-turbo', label: 'GPT 3.5 turbo' }
-                ]}
-                value={selectedModel}
-                onChange={setSelectedModel}
-                className="bg-white"
-              />
-
-              <div className="space-y-2">
-                <label className="block text-sm font-medium text-gray-700">Temperature</label>
-                <input
-                  type="range"
-                  min="0"
-                  max="1"
-                  step="0.1"
-                  value={temperature}
-                  onChange={(e) => setTemperature(parseFloat(e.target.value))}
-                  className="w-full h-2 bg-gray-200 rounded-lg appearance-none cursor-pointer accent-[#004977]"
-                />
-                <div className="flex justify-between text-sm text-gray-500">
-                  <span>Precise</span>
-                  <span>{temperature}</span>
-                  <span>Creative</span>
-                </div>
-=======
             {/* Budget Settings Card */}
             <div className="lg:col-span-2 bg-white rounded-xl shadow-sm p-6 border border-gray-100">
               <div className="flex items-center space-x-3 mb-6">
                 <FiCreditCard className="text-2xl text-[#004977]" />
                 <h2 className="text-xl font-semibold text-[#004977]">Budget Settings</h2>
->>>>>>> 311b9d51
               </div>
 
               <div className="space-y-6">
